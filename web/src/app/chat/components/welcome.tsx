// Copyright (c) 2025 Bytedance Ltd. and/or its affiliates
// SPDX-License-Identifier: MIT

import { motion } from "framer-motion";
import { useTranslations } from "next-intl";

import { cn } from "~/lib/utils";

export function Welcome({ className }: { className?: string }) {
  const t = useTranslations("chat.welcome");

  return (
    <motion.div
      className={cn("flex flex-col", className)}
      style={{ transition: "all 0.2s ease-out" }}
      initial={{ opacity: 0, scale: 0.85 }}
      animate={{ opacity: 1, scale: 1 }}
    >
<<<<<<< HEAD
      <h3 className="mb-2 text-center text-3xl font-medium">
        你好！
      </h3>
      <div className="text-muted-foreground px-4 text-center text-lg">
        这是使用最前沿的大语言模型构建的AI助手,帮助你解决风貌领域的复杂问题。
=======
      <h3 className="mb-2 text-center text-3xl font-medium">{t("greeting")}</h3>
      <div className="text-muted-foreground px-4 text-center text-lg">
        {t("description")}
>>>>>>> 774473cc
      </div>
    </motion.div>
  );
}<|MERGE_RESOLUTION|>--- conflicted
+++ resolved
@@ -16,17 +16,9 @@
       initial={{ opacity: 0, scale: 0.85 }}
       animate={{ opacity: 1, scale: 1 }}
     >
-<<<<<<< HEAD
-      <h3 className="mb-2 text-center text-3xl font-medium">
-        你好！
-      </h3>
-      <div className="text-muted-foreground px-4 text-center text-lg">
-        这是使用最前沿的大语言模型构建的AI助手,帮助你解决风貌领域的复杂问题。
-=======
       <h3 className="mb-2 text-center text-3xl font-medium">{t("greeting")}</h3>
       <div className="text-muted-foreground px-4 text-center text-lg">
         {t("description")}
->>>>>>> 774473cc
       </div>
     </motion.div>
   );
