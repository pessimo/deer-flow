// Copyright (c) 2025 Bytedance Ltd. and/or its affiliates
// SPDX-License-Identifier: MIT

import { motion } from "framer-motion";
import { useTranslations } from "next-intl";

import { cn } from "~/lib/utils";

import { Welcome } from "./welcome";

<<<<<<< HEAD
const questions = [
  '广州沙面地区建筑风貌'
];
=======
>>>>>>> 774473cc
export function ConversationStarter({
  className,
  onSend,
}: {
  className?: string;
  onSend?: (message: string) => void;
}) {
<<<<<<< HEAD
  const isSingleQuestion = questions.length === 1;
=======
  const t = useTranslations("chat");
  const questions = t.raw("conversationStarters") as string[];

>>>>>>> 774473cc
  return (
<div className={cn("flex flex-col items-center", className)}>
      <div className="pointer-events-none fixed inset-0 flex items-center justify-center">
        <Welcome className="pointer-events-auto mb-15 w-[75%] -translate-y-24" />
      </div>
      <ul className={`flex ${isSingleQuestion ? '' : 'flex-wrap'}`}>
        {questions.map((question, index) => (
          <motion.li
            key={question}
            className={`flex ${isSingleQuestion ? 'w-full' : 'w-1/2'} shrink-0 p-2 hidden active:scale-105`}
            style={{ transition: "all 0.2s ease-out" }}
            initial={{ opacity: 0, y: 24 }}
            animate={{ opacity: 1, y: 0 }}
            exit={{ opacity: 0, y: -20 }}
            transition={{
              duration: 0.2,
              delay: index * 0.1 + 0.5,
              ease: "easeOut",
            }}
          >
            <div
              className="bg-card text-muted-foreground h-full w-full cursor-pointer rounded-2xl border px-4 py-4 opacity-75 transition-all duration-300 hover:opacity-100 hover:shadow-md"
              onClick={() => {
                onSend?.(question);
              }}
            >
              {question}
            </div>
          </motion.li>
        ))}
      </ul>
    </div>
  );
}<|MERGE_RESOLUTION|>--- conflicted
+++ resolved
@@ -8,12 +8,6 @@
 
 import { Welcome } from "./welcome";
 
-<<<<<<< HEAD
-const questions = [
-  '广州沙面地区建筑风貌'
-];
-=======
->>>>>>> 774473cc
 export function ConversationStarter({
   className,
   onSend,
@@ -21,23 +15,19 @@
   className?: string;
   onSend?: (message: string) => void;
 }) {
-<<<<<<< HEAD
-  const isSingleQuestion = questions.length === 1;
-=======
   const t = useTranslations("chat");
   const questions = t.raw("conversationStarters") as string[];
 
->>>>>>> 774473cc
   return (
 <div className={cn("flex flex-col items-center", className)}>
       <div className="pointer-events-none fixed inset-0 flex items-center justify-center">
         <Welcome className="pointer-events-auto mb-15 w-[75%] -translate-y-24" />
       </div>
-      <ul className={`flex ${isSingleQuestion ? '' : 'flex-wrap'}`}>
+      <ul className='flex-wrap'>
         {questions.map((question, index) => (
           <motion.li
             key={question}
-            className={`flex ${isSingleQuestion ? 'w-full' : 'w-1/2'} shrink-0 p-2 hidden active:scale-105`}
+            className='flex w-full shrink-0 p-2 hidden active:scale-105'
             style={{ transition: "all 0.2s ease-out" }}
             initial={{ opacity: 0, y: 24 }}
             animate={{ opacity: 1, y: 0 }}
